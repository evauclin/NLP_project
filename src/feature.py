--- conflicted
+++ resolved
@@ -48,6 +48,7 @@
 
     df_input["video_name_lematized"] = df_input["video_name"].apply(lambda x: process_text_lematization(x, nlp))
     df_test["video_name_lematized"] = df_test["video_name"].apply(lambda x: process_text_lematization(x, nlp))
+
     y_train = df_input["label"]
     X_train_to_vec, X_test_to_vec = apply_word2vec(df_input["video_name_lematized"], df_test["video_name_lematized"])
     #X_train_to_vec, X_test_to_vec = apply_CountVectorizer(df_input["video_name_lematized"], df_test["video_name_lematized"])
@@ -55,14 +56,4 @@
     np.save("src/data/raw/X_test.npy", X_test_to_vec)
     return X_train_to_vec, y_train
 
-<<<<<<< HEAD
-    y_train = df_train["label"]
-    X_train_to_vec , X_test_to_vec = apply_word2vec(df_train["video_name_lematized"], df_test["video_name_lematized"])
 
-    np.save("src/data/raw/X_train.npy", X_train_to_vec)
-
-
-
-    return X_train_to_vec, y_train
-=======
->>>>>>> 9eb96c09
