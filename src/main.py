--- conflicted
+++ resolved
@@ -5,21 +5,19 @@
 import numpy as np
 
 from sklearn.metrics import accuracy_score
+from sklearn.model_selection import cross_val_score
+
 from data import make_dataset
 from feature import make_features
 from models import make_model
 
-<<<<<<< HEAD
-from sklearn.model_selection import cross_val_score
-import numpy as np
-=======
 
 def ensure_dir(file_path):
     """Create directory if it doesn't exist"""
     directory = os.path.dirname(file_path)
     if directory and not os.path.exists(directory):
         os.makedirs(directory)
->>>>>>> 9eb96c09
+
 
 @click.group()
 def cli():
@@ -95,7 +93,6 @@
     return results
 
 @click.command()
-<<<<<<< HEAD
 @click.option("--input_filename", default="src/data/raw/data.csv", help="File training data")
 def evaluate(input_filename):
     # Read CSV
@@ -117,26 +114,7 @@
     print(f"Score moyen : {np.mean(scores)}")
 
     return scores
-=======
-@click.option(
-    "--input_filename",
-    default="src/data/raw/data.csv",
-    help="File training data"
-)
-def evaluate(input_filename):
-    # Read CSV
-    df = make_dataset(input_filename)
-    # Make features (tokenization, lowercase, stopwords, stemming...)
-    X, y = make_features(df)
-    # Object with .fit, .predict methods
-    model = make_model()
-    # Run k-fold cross validation. Print results
-    return evaluate_model(model, X, y)
 
-def evaluate_model(model, X, y):
-    # Run k-fold cross validation. Print results
-    pass
->>>>>>> 9eb96c09
 
 cli.add_command(train)
 cli.add_command(predict)
